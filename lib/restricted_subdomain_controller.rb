require 'action_controller'

module RestrictedSubdomain
  module Controller
    ##
    # == General
    #
    # Enables subdomain restrictions by adding a before_filter and helper to
    # access the current subdomain through current_subdomain in the
    # controller.
    #
    # == Usage
    #
    # Takes two arguments: :through and :by. :through should be a class of the
    # model used to represent the subdomain (defaults to Agency) and the :by
    # should be the column name of the field containing the subdomain
    # (defaults to :code).
    #
    # == Working Example
    #
    # For example, the usage of Agency and :code will work out thusly:
    #
    # In app/controllers/application.rb (or any other!) add:
    #   use_restricted_subdomains :through => 'Agency', :by => :code
    #
    # 1. Request hits http://secksi.example.com/login
    # 2. Subdomain becomes 'secksi'
    # 3. The corresponding 'Agency' with a ':code' of 'secksi' becomes the
    #    current subdomain. If it's not found, an ActiveRecord::RecordNotFound
    #    is thrown to automatically raise a 404 not found.
    #
    # == account_location
    #
    # This plugin is very similar to the functionality of the account_location
    # plugin written by DHH. There are three basic differences between them,
    # though. This plugin allows for any model and any column, not just
    # @account.username like account_plugin. I also wanted epic failure if a
    # subdomain was not found, not just pretty "uh oh" or a default page.
    # There should be no choice -- just finished. The plugin also integrates
    # with the model, you cannot access information outside of your domain
    # for any model tagged with subdomain restrictions. If your users are
    # limited to a subdomain, you cannot in any way access the users from
    # another subdomain simply by typing User.find(params[:random_id]).
    # It should also provide an epic failure.
    #
    # This plugin provides that kind of separation. It was designed to provide
    # separation of data in a medical application so as to run _n_ different
    # instances of an application in _1_ instance of the application, with
    # software restrictions that explicitly and implicitly forbid access
    # outside of your natural subdomain.
    #
    # Funny story: I actually completely finished this part of the plugin...
    # Then i discovered that account_location existed and did pretty much the
    # same thing without any meta-programming. Good times :)
    #
    def use_restricted_subdomains(opts = {})
      options = {
        :through => 'Agency',
        :by => :code
      }.merge(opts)
      
      respond_to?(:prepend_around_action) ? prepend_around_action(:within_request_subdomain) : prepend_around_filter(:within_request_subdomain)
      
      cattr_accessor :subdomain_klass, :subdomain_column
      self.subdomain_klass = options[:through].constantize
      self.subdomain_column = options[:by]
      helper_method :current_subdomain
      
      include InstanceMethods
    end
  
    module InstanceMethods
      ##
      # Sets the current subdomain model to the subdomain specified by #request_subdomain.
      #
      def within_request_subdomain
        self.subdomain_klass.current = request_subdomain
        raise ActiveRecord::RecordNotFound if self.subdomain_klass.current.nil?
        begin
          yield if block_given?
        ensure
          self.subdomain_klass.current = nil
        end
      end

      ##
      # Returns the current subdomain model, or nil if none.
      # It respects Agency.each_subdomain, Agency.with_subdomain and Agency.without_subdomain.
      #
      def current_subdomain
        self.subdomain_klass.current
      end
    
      ##
      # Returns a symbol of the current subdomain. So, something like
      # http://secksi.example.com returns :secksi
      #
      def current_subdomain_symbol
        if current_subdomain
          current_subdomain.send(self.subdomain_column).to_sym
        else
          nil
        end
      end
    
      ##
      # Overwrite the default accessor that will force all session access to
      # a subhash keyed on the restricted subdomain symbol. If the current 
      # current subdomain is not set, it gracefully degrades to the normal session.
      #
<<<<<<< HEAD
      # Optionall, a specific subdomain may be passed. This allows users from
      # all subdomains to be signed in from a single "global" subdomain.
      #
      def session(subdomain_symbol = nil)
        if((subdomain_symbol ||= current_subdomain_symbol rescue nil))
          request.session[subdomain_symbol] ||= {}
          request.session[subdomain_symbol]
=======
      def session
        if current_subdomain
          request.session[current_subdomain_symbol] ||= {}
          request.session[current_subdomain_symbol] 
>>>>>>> a0afb554
        else
          request.session
        end
      end

      ##
      # Forces all session assignments to a subhash keyed on the current
      # subdomain symbol, if found. Otherwise works just like normal.
      #
      def session=(*args)
        if current_subdomain
          request.session[current_subdomain_symbol] ||= {}
          request.session[current_subdomain_symbol] = args
        else
          request.session = args
        end
      end

      ##
<<<<<<< HEAD
      # Overwrite the default method so that session data from *other*
      # subdomains is kept.
      #
      def reset_session
        copier = lambda { |sess, (key, val)| sess[key] = val unless key == current_subdomain_symbol; sess }
        new_session = request.session.inject({}, &copier)
        super
        new_session.inject(request.session, &copier)
=======
      # Returns the subdomain from the current request. Inspects request.host to figure out
      # the subdomain by splitting on periods and using the first entry. This
      # implies that the subdomain should *never* have a period in the name.
      #
      # It can be useful to override this for testing with Capybara et all.
      #
      def request_subdomain
        request.host.split(/\./).first
>>>>>>> a0afb554
      end
    end
  end
end

ActionController::Base.send :extend, RestrictedSubdomain::Controller<|MERGE_RESOLUTION|>--- conflicted
+++ resolved
@@ -108,20 +108,10 @@
       # a subhash keyed on the restricted subdomain symbol. If the current 
       # current subdomain is not set, it gracefully degrades to the normal session.
       #
-<<<<<<< HEAD
-      # Optionall, a specific subdomain may be passed. This allows users from
-      # all subdomains to be signed in from a single "global" subdomain.
-      #
-      def session(subdomain_symbol = nil)
-        if((subdomain_symbol ||= current_subdomain_symbol rescue nil))
-          request.session[subdomain_symbol] ||= {}
-          request.session[subdomain_symbol]
-=======
       def session
         if current_subdomain
           request.session[current_subdomain_symbol] ||= {}
           request.session[current_subdomain_symbol] 
->>>>>>> a0afb554
         else
           request.session
         end
@@ -141,16 +131,20 @@
       end
 
       ##
-<<<<<<< HEAD
       # Overwrite the default method so that session data from *other*
       # subdomains is kept.
       #
       def reset_session
-        copier = lambda { |sess, (key, val)| sess[key] = val unless key == current_subdomain_symbol; sess }
-        new_session = request.session.inject({}, &copier)
-        super
-        new_session.inject(request.session, &copier)
-=======
+        if current_subdomain
+          copier = lambda { |sess, (key, val)| sess[key] = val unless key == current_subdomain_symbol; sess }
+          new_session = request.session.inject({}, &copier)
+          super
+          new_session.inject(request.session, &copier)
+        else
+          super
+        end
+      end
+
       # Returns the subdomain from the current request. Inspects request.host to figure out
       # the subdomain by splitting on periods and using the first entry. This
       # implies that the subdomain should *never* have a period in the name.
@@ -159,7 +153,6 @@
       #
       def request_subdomain
         request.host.split(/\./).first
->>>>>>> a0afb554
       end
     end
   end
